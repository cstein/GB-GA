'''
Written by Jan H. Jensen 2018
'''
from rdkit import Chem
from rdkit.Chem import AllChem
from rdkit.Chem import Descriptors
from rdkit.Chem import rdmolops

from rdkit import rdBase
rdBase.DisableLog('rdApp.error')

import numpy as np
import random
import time
import sys

import crossover as co
import mutate as mu
import scoring_functions as sc
import GB_GA as ga 

def calculate_scores(population,target):
  scores = []
  for gene in population:
    score = sc.rediscovery(gene,target)
    scores.append(score)

  return scores 

<<<<<<< HEAD
  return normalized_fitness

=======
def calculate_normalized_fitness(scores):  
  #calculate probability
  sum_scores = sum(scores)
  normalized_fitness = [score/sum_scores for score in scores]
>>>>>>> 2155cb45

  return normalized_fitness

if __name__ == "__main__":
  global max_score
  global count

  Celecoxib = 'O=S(=O)(c3ccc(n1nc(cc1c2ccc(cc2)C)C(F)(F)F)cc3)N'
  target = Chem.MolFromSmiles(Celecoxib)
  #target = Chem.MolFromSmiles('CCCCCCCCCCCCCCCCCCCCCCCCC')

<<<<<<< HEAD
  population_size = 20 
  generations = 50
  mutation_rate = 0.01
=======
  population_size = 100 
  mating_pool_size = 200
  generations = 100
  mutation_rate = 0.5
>>>>>>> 2155cb45

  co.average_size = target.GetNumAtoms() 
  co.size_stdev = 5

  print('population_size', population_size)
  print('mating_pool_size', mating_pool_size)
  print('generations', generations)
  print('mutation_rate', mutation_rate)
  print('average_size/size_stdev', co.average_size, co.size_stdev)
  print('')

  file_name = 'ZINC_first_1000.smi'
  file_name = 'Celecoxib_1000_50.smi'
  file_name = 'Celecoxib_1000_100.smi'


  results = []
  size = []
  t0 = time.time()
  for i in range(1):
    sc.max_score = [-99999.,'']
    sc.count = 0
    population = ga.make_initial_population(population_size,file_name)
    scores = calculate_scores(population,target)
    fitness = calculate_normalized_fitness(scores)

    for generation in range(generations):
<<<<<<< HEAD
      fitness = calculate_normalized_fitness(population,target)
      mating_pool = ga.make_mating_pool(population,fitness,population_size)
      population = ga.reproduce(mating_pool,population_size,mutation_rate)
      if generation % 10 == 0:
=======
      mating_pool = ga.make_mating_pool(population,fitness,mating_pool_size)
      new_population = ga.reproduce(mating_pool,population_size,mutation_rate)
      new_scores = calculate_scores(new_population,target)
      population_tuples = list(zip(scores+new_scores,population+new_population))
      population_tuples = sorted(population_tuples, key=lambda x: x[0], reverse=True)[:population_size]
      population = [t[1] for t in population_tuples]
      scores = [t[0] for t in population_tuples]  
      fitness = calculate_normalized_fitness(scores)
      
      if generation % 20 == 0:
>>>>>>> 2155cb45
        print(generation, sc.max_score[0], sc.max_score[1], Chem.MolFromSmiles(sc.max_score[1]).GetNumAtoms())

    print(i, sc.max_score[0], sc.max_score[1], Chem.MolFromSmiles(sc.max_score[1]).GetNumAtoms())
    results.append(sc.max_score[0])
    size.append(Chem.MolFromSmiles(sc.max_score[1]).GetNumAtoms())

  t1 = time.time()
  print('')
  print('time ',t1-t0)
  print(max(results),np.array(results).mean(),np.array(results).std())
  print(max(size),np.array(size).mean(),np.array(size).std())<|MERGE_RESOLUTION|>--- conflicted
+++ resolved
@@ -27,15 +27,10 @@
 
   return scores 
 
-<<<<<<< HEAD
-  return normalized_fitness
-
-=======
 def calculate_normalized_fitness(scores):  
   #calculate probability
   sum_scores = sum(scores)
   normalized_fitness = [score/sum_scores for score in scores]
->>>>>>> 2155cb45
 
   return normalized_fitness
 
@@ -47,16 +42,11 @@
   target = Chem.MolFromSmiles(Celecoxib)
   #target = Chem.MolFromSmiles('CCCCCCCCCCCCCCCCCCCCCCCCC')
 
-<<<<<<< HEAD
-  population_size = 20 
-  generations = 50
-  mutation_rate = 0.01
-=======
   population_size = 100 
   mating_pool_size = 200
   generations = 100
   mutation_rate = 0.5
->>>>>>> 2155cb45
+
 
   co.average_size = target.GetNumAtoms() 
   co.size_stdev = 5
@@ -84,12 +74,6 @@
     fitness = calculate_normalized_fitness(scores)
 
     for generation in range(generations):
-<<<<<<< HEAD
-      fitness = calculate_normalized_fitness(population,target)
-      mating_pool = ga.make_mating_pool(population,fitness,population_size)
-      population = ga.reproduce(mating_pool,population_size,mutation_rate)
-      if generation % 10 == 0:
-=======
       mating_pool = ga.make_mating_pool(population,fitness,mating_pool_size)
       new_population = ga.reproduce(mating_pool,population_size,mutation_rate)
       new_scores = calculate_scores(new_population,target)
@@ -100,7 +84,6 @@
       fitness = calculate_normalized_fitness(scores)
       
       if generation % 20 == 0:
->>>>>>> 2155cb45
         print(generation, sc.max_score[0], sc.max_score[1], Chem.MolFromSmiles(sc.max_score[1]).GetNumAtoms())
 
     print(i, sc.max_score[0], sc.max_score[1], Chem.MolFromSmiles(sc.max_score[1]).GetNumAtoms())
